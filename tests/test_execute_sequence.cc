/**
 * \file   test_execute_sequence.cc
 * \author Marcus Walla
 * \date   Created on February 16, 2022
 * \brief  Test suite for the free function execute_sequence().
 *
 * \copyright Copyright 2021-2022 Deutsches Elektronen-Synchrotron (DESY), Hamburg
 *
 * This program is free software: you can redistribute it and/or modify
 * it under the terms of the GNU Lesser General Public License as published
 * by the Free Software Foundation, either version 2.1 of the license, or
 * (at your option) any later version.
 *
 * This program is distributed in the hope that it will be useful,
 * but WITHOUT ANY WARRANTY; without even the implied warranty of
 * MERCHANTABILITY or FITNESS FOR A PARTICULAR PURPOSE. See the
 * GNU Lesser General Public License for more details.
 *
 * You should have received a copy of the GNU Lesser General Public License
 * along with this program.  If not, see <https://www.gnu.org/licenses/>.
 */

// SPDX-License-Identifier: LGPL-2.1-or-later

#include <gul14/catch.h>
#include <gul14/time_util.h>
#include "../include/taskomat/Error.h"
#include "../include/taskomat/execute_sequence.h"
#include "../include/taskomat/execute_step.h"

using namespace task;

TEST_CASE("execute_sequence(): empty sequence", "[execute_sequence]")
{
    Context context;
    Sequence sequence("Empty sequence");

    REQUIRE_NOTHROW(execute_sequence(sequence, context));
}

TEST_CASE("execute_sequence(): simple sequence", "[execute_sequence]")
{    Context context;
    Step step;

    Sequence sequence("Simple sequence");
    sequence.add_step(step);

    REQUIRE_NOTHROW(execute_sequence(sequence, context));
}

TEST_CASE("execute_sequence(): Simple sequence with unchanged context", "[execute_sequence]")
{
    Context context;
    context.variables["a"] = VariableValue{ 0LL };

    Step step;
    step.set_imported_variable_names(VariableNames{"a"});
    step.set_exported_variable_names(VariableNames{"a"});

    Sequence sequence("Simple sequence");
    sequence.add_step(step);

    REQUIRE_NOTHROW(execute_sequence(sequence, context));
    REQUIRE(context.variables["a"] == VariableValue{ 0LL } );
}

TEST_CASE("execute_sequence(): complex sequence with disallowed 'function'",
"[execute_sequence]")
{
    Context context;

    Step step;
    step.set_label("Action");
    step.set_type(Step::type_action);
    step.set_script("print('Hello world!')"); // provokes Error exception

    Sequence sequence("Complex sequence");
    sequence.add_step(step);

    REQUIRE_THROWS(execute_sequence(sequence, context));
}

TEST_CASE("execute_sequence(): complex sequence with disallowed 'function' and context "
 "change", "[execute_sequence]")
{
    Context context;
    context.variables["a"] = VariableValue{ 1LL };

    Step step_action1;
    step_action1.set_label("Action");
    step_action1.set_type(Step::type_action);
    step_action1.set_script("print('Hello world!')"); // provokes Error exception

    Step step_action2;
    step_action2.set_label("Action");
    step_action2.set_type(Step::type_action);
    step_action2.set_script("a=a+1");

    Sequence sequence("Complex sequence");
    sequence.add_step(step_action1);
    sequence.add_step(step_action2);

    REQUIRE_THROWS(execute_sequence(sequence, context));
    REQUIRE(std::get<long long>(context.variables["a"] ) == 1LL );
}

TEST_CASE("execute_sequence(): complex sequence with context change",
"[execute_sequence]")
{
    Context context;
    context.variables["a"] = VariableValue{ 1LL };

    Step step_action1;
    step_action1.set_label("Action1");
    step_action1.set_type(Step::type_action);
    step_action1.set_script("a=a+1");
    step_action1.set_imported_variable_names(VariableNames{"a"});
    step_action1.set_exported_variable_names(VariableNames{"a"});

    Sequence sequence("Complex sequence");
    sequence.add_step(step_action1);

    REQUIRE_NOTHROW(execute_sequence(sequence, context));
    REQUIRE(std::get<long long>(context.variables["a"] ) == 2LL );
}

TEST_CASE("execute_sequence(): if-else sequence", "[execute_sequence]")
{
    /*
    pre-condition:
    a = 1/2

    script:
    0: if a == 1 then
    1:     a = 2
    2: else
    4:     a = 3
    5: end

    post-condition:
    a = 2/3

    */
    Step step_if         {Step::type_if};
    Step step_action_if  {Step::type_action};
    Step step_else       {Step::type_else};
    Step step_action_else{Step::type_action};
    Step step_if_end     {Step::type_end};

    step_if.set_label("if a == 1");
    step_if.set_imported_variable_names(VariableNames{"a"});
    step_if.set_script("return a == 1");

    step_action_if.set_label("if: set a to 2");
    step_action_if.set_imported_variable_names(VariableNames{"a"});
    step_action_if.set_exported_variable_names(VariableNames{"a"});
    step_action_if.set_script("a = 2");

    step_else.set_label("else");

    step_action_else.set_label("else: set a to 3");
    step_action_else.set_imported_variable_names(VariableNames{"a"});
    step_action_else.set_exported_variable_names(VariableNames{"a"});
    step_action_else.set_script("a = 3");

    step_if_end.set_label("if: end");

    Sequence sequence;
    sequence.add_step(step_if);
    sequence.add_step(step_action_if);
    sequence.add_step(step_else);
    sequence.add_step(step_action_else);
    sequence.add_step(step_if_end);

    SECTION("if-else sequence with if=true")
    {
        Context context;
        context.variables["a"] = VariableValue{ 1LL };

        REQUIRE_NOTHROW(execute_sequence(sequence, context));
        REQUIRE(std::get<long long>(context.variables["a"] ) == 2LL );
    }

    SECTION("if-else sequence with if=false")
    {
        Context context;
        context.variables["a"] = VariableValue{ 2LL };

        REQUIRE_NOTHROW(execute_sequence(sequence, context));
        REQUIRE(std::get<long long>(context.variables["a"] ) == 3LL );
    }
}

TEST_CASE("execute_sequence(): if-elseif sequence", "[execute_sequence]")
{
    /*
    pre-condition:
    a = 0/1/2

    script:
    0: if a == 1 then
    1:     a = 2
    2: elseif a == 2 then
    4:     a = 3
    5: end

    post-condition:
    a = 0/2/3

    */
    Step step_if             {Step::type_if};
    Step step_if_action      {Step::type_action};
    Step step_elseif         {Step::type_elseif};
    Step step_elseif_action  {Step::type_action};
    Step step_if_end         {Step::type_end};

    step_if.set_label("if a == 1");
    step_if.set_imported_variable_names(VariableNames{"a"});
    step_if.set_script("return a == 1");

    step_if_action.set_label("if: set a to 2");
    step_if_action.set_imported_variable_names(VariableNames{"a"});
    step_if_action.set_exported_variable_names(VariableNames{"a"});
    step_if_action.set_script("a = 2");

    step_elseif.set_label("elseif");
    step_elseif.set_imported_variable_names(VariableNames{"a"});
    step_elseif.set_script("return a == 2");

    step_elseif_action.set_label("elseif: set a to 3");
    step_elseif_action.set_imported_variable_names(VariableNames{"a"});
    step_elseif_action.set_exported_variable_names(VariableNames{"a"});
    step_elseif_action.set_script("a = 3");

    step_if_end.set_label("if: end");

    Sequence sequence;
    sequence.add_step(step_if);
    sequence.add_step(step_if_action);
    sequence.add_step(step_elseif);
    sequence.add_step(step_elseif_action);
    sequence.add_step(step_if_end);

    SECTION("if-elseif sequence with if=elseif=false")
    {
        Context context;
        context.variables["a"] = VariableValue{ 0LL };

        REQUIRE_NOTHROW(execute_sequence(sequence, context));
        REQUIRE(std::get<long long>(context.variables["a"] ) == 0LL );
    }

    SECTION("if-elseif sequence with if=true")
    {
        Context context;
        context.variables["a"] = VariableValue{ 1LL };

        REQUIRE_NOTHROW(execute_sequence(sequence, context));
        REQUIRE(std::get<long long>(context.variables["a"] ) == 2LL );
    }

    SECTION("if-elseif sequence with elseif=true")
    {
        Context context;
        context.variables["a"] = VariableValue{ 2LL };

        REQUIRE_NOTHROW(execute_sequence(sequence, context));
        REQUIRE(std::get<long long>(context.variables["a"] ) == 3LL );
    }
}

TEST_CASE("execute_sequence(): if-elseif-else sequence", "[execute_sequence]")
{
    /*
    pre-condition:
    a = 1/2/3

    script:
    0: if a == 1 then
    1:     a = 2
    2: elseif a == 2 then
    3:     a = 3
    4: else
    5:     a = 4
    6: end

    post-condition:
    a = 2/3/4

    */
    Step step_if             {Step::type_if};
    Step step_if_action      {Step::type_action};
    Step step_elseif         {Step::type_elseif};
    Step step_elseif_action  {Step::type_action};
    Step step_else           {Step::type_else};
    Step step_else_action    {Step::type_action};
    Step step_if_end         {Step::type_end};

    step_if.set_label("if a == 1");
    step_if.set_imported_variable_names(VariableNames{"a"});
    step_if.set_script("return a == 1");

    step_if_action.set_label("if: set a to 2");
    step_if_action.set_imported_variable_names(VariableNames{"a"});
    step_if_action.set_exported_variable_names(VariableNames{"a"});
    step_if_action.set_script("a = 2");

    step_elseif.set_label("elseif");
    step_elseif.set_imported_variable_names(VariableNames{"a"});
    step_elseif.set_script("return a == 2");

    step_elseif_action.set_label("elseif: set a to 3");
    step_elseif_action.set_imported_variable_names(VariableNames{"a"});
    step_elseif_action.set_exported_variable_names(VariableNames{"a"});
    step_elseif_action.set_script("a = 3");

    step_else.set_label("else");
    step_else.set_imported_variable_names(VariableNames{"a"});
    step_else.set_script("return a == 3");

    step_else_action.set_label("else: set a to 4");
    step_else_action.set_imported_variable_names(VariableNames{"a"});
    step_else_action.set_exported_variable_names(VariableNames{"a"});
    step_else_action.set_script("a = 4");

    step_if_end.set_label("if: end");

    Sequence sequence;
    sequence.add_step(step_if);
    sequence.add_step(step_if_action);
    sequence.add_step(step_elseif);
    sequence.add_step(step_elseif_action);
    sequence.add_step(step_else);
    sequence.add_step(step_else_action);
    sequence.add_step(step_if_end);

    SECTION("if-elseif-else sequence with if=true")
    {
        Context context;
        context.variables["a"] = VariableValue{ 1LL };

        REQUIRE_NOTHROW(execute_sequence(sequence, context));
        REQUIRE(std::get<long long>(context.variables["a"] ) == 2LL );
    }

    SECTION("if-elseif-else sequence with elseif=true")
    {
        Context context;
        context.variables["a"] = VariableValue{ 2LL };

        REQUIRE_NOTHROW(execute_sequence(sequence, context));
        REQUIRE(std::get<long long>(context.variables["a"] ) == 3LL );
    }

    SECTION("if-elseif-else sequence with else=true")
    {
        Context context;
        context.variables["a"] = VariableValue{ 3LL };

        REQUIRE_NOTHROW(execute_sequence(sequence, context));
        REQUIRE(std::get<long long>(context.variables["a"] ) == 4LL );
    }
}

TEST_CASE("execute_sequence(): if-elseif-elseif sequence", "[execute_sequence]")
{
    /*
    pre-condition:
    a = 0/1/2/3

    script:
    0: if a == 1 then
    1:     a = 2
    2: elseif a == 2 then
    3:     a = 3
    4: else if a == 3 then
    5:     a = 4
    6: end

    post-condition:
    a = 0/2/3/4

    */
    Step step_if             {Step::type_if};
    Step step_if_action      {Step::type_action};
    Step step_elseif1        {Step::type_elseif};
    Step step_elseif1_action {Step::type_action};
    Step step_elseif2        {Step::type_elseif};
    Step step_elseif2_action {Step::type_action};
    Step step_if_end         {Step::type_end};

    step_if.set_label("if a == 1");
    step_if.set_imported_variable_names(VariableNames{"a"});
    step_if.set_script("return a == 1");

    step_if_action.set_label("if: set a to 2");
    step_if_action.set_imported_variable_names(VariableNames{"a"});
    step_if_action.set_exported_variable_names(VariableNames{"a"});
    step_if_action.set_script("a = 2");

    step_elseif1.set_label("elseif");
    step_elseif1.set_imported_variable_names(VariableNames{"a"});
    step_elseif1.set_script("return a == 2");

    step_elseif1_action.set_label("elseif: set a to 3");
    step_elseif1_action.set_imported_variable_names(VariableNames{"a"});
    step_elseif1_action.set_exported_variable_names(VariableNames{"a"});
    step_elseif1_action.set_script("a = 3");

    step_elseif2.set_label("elseif");
    step_elseif2.set_imported_variable_names(VariableNames{"a"});
    step_elseif2.set_script("return a == 3");

    step_elseif2_action.set_label("elseif [action] a=4");
    step_elseif2_action.set_imported_variable_names(VariableNames{"a"});
    step_elseif2_action.set_exported_variable_names(VariableNames{"a"});
    step_elseif2_action.set_script("a = 4");

    step_if_end.set_label("if: end");

    Sequence sequence;
    sequence.add_step(step_if);
    sequence.add_step(step_if_action);
    sequence.add_step(step_elseif1);
    sequence.add_step(step_elseif1_action);
    sequence.add_step(step_elseif2);
    sequence.add_step(step_elseif2_action);
    sequence.add_step(step_if_end);

    SECTION("if-elseif-elseif sequence with if=elseif=elseif=false")
    {
        Context context;
        context.variables["a"] = VariableValue{ 0LL };

        REQUIRE_NOTHROW(execute_sequence(sequence, context));
        REQUIRE(std::get<long long>(context.variables["a"] ) == 0LL );
    }

    SECTION("if-elseif-elseif sequence with if=true")
    {
        Context context;
        context.variables["a"] = VariableValue{ 1LL };

        REQUIRE_NOTHROW(execute_sequence(sequence, context));
        REQUIRE(std::get<long long>(context.variables["a"] ) == 2LL );
    }

    SECTION("if-elseif-elseif sequence with elseif[1]=true")
    {
        Context context;
        context.variables["a"] = VariableValue{ 2LL };

        REQUIRE_NOTHROW(execute_sequence(sequence, context));
        REQUIRE(std::get<long long>(context.variables["a"] ) == 3LL );
    }

    SECTION("if-elseif-elseif sequence with elseif[2]=true")
    {
        Context context;
        context.variables["a"] = VariableValue{ 3LL };

        REQUIRE_NOTHROW(execute_sequence(sequence, context));
        REQUIRE(std::get<long long>(context.variables["a"] ) == 4LL );
    }
}

TEST_CASE("execute_sequence(): if-elseif-elseif-else sequence", "[execute_sequence]")
{
    /*
    pre-condition:
    a = 0/1/2/3

    script:
    0: if a == 1 then
    1:     a = 2
    2: elseif a == 2 then
    3:     a = 3
    4: elseif a == 3 then
    5:     a = 4
    6: else
    7:     a = 5
    8: end

    post-condition:
    a = 5/2/3/4

    */
    Step step_if             {Step::type_if};
    Step step_if_action      {Step::type_action};
    Step step_elseif1        {Step::type_elseif};
    Step step_elseif1_action {Step::type_action};
    Step step_elseif2        {Step::type_elseif};
    Step step_elseif2_action {Step::type_action};
    Step step_else           {Step::type_else};
    Step step_else_action    {Step::type_action};
    Step step_if_end         {Step::type_end};

    step_if.set_label("if a == 1");
    step_if.set_imported_variable_names(VariableNames{"a"});
    step_if.set_script("return a == 1");

    step_if_action.set_label("if: set a to 2");
    step_if_action.set_imported_variable_names(VariableNames{"a"});
    step_if_action.set_exported_variable_names(VariableNames{"a"});
    step_if_action.set_script("a = 2");

    step_elseif1.set_label("elseif1");
    step_elseif1.set_imported_variable_names(VariableNames{"a"});
    step_elseif1.set_script("return a == 2");

    step_elseif1_action.set_label("elseif: set a to 3");
    step_elseif1_action.set_imported_variable_names(VariableNames{"a"});
    step_elseif1_action.set_exported_variable_names(VariableNames{"a"});
    step_elseif1_action.set_script("a = 3");

    step_elseif2.set_label("elseif2");
    step_elseif2.set_imported_variable_names(VariableNames{"a"});
    step_elseif2.set_script("return a == 3");

    step_elseif2_action.set_label("else: set a to 4");
    step_elseif2_action.set_imported_variable_names(VariableNames{"a"});
    step_elseif2_action.set_exported_variable_names(VariableNames{"a"});
    step_elseif2_action.set_script("a = 4");

    step_else.set_label("else");
    step_else.set_imported_variable_names(VariableNames{"a"});

    step_else_action.set_label("else: set a to 5");
    step_else_action.set_imported_variable_names(VariableNames{"a"});
    step_else_action.set_exported_variable_names(VariableNames{"a"});
    step_else_action.set_script("a = 5");

    step_if_end.set_label("if: end");

    Sequence sequence;
    sequence.add_step(step_if);
    sequence.add_step(step_if_action);
    sequence.add_step(step_elseif1);
    sequence.add_step(step_elseif1_action);
    sequence.add_step(step_elseif2);
    sequence.add_step(step_elseif2_action);
    sequence.add_step(step_else);
    sequence.add_step(step_else_action);
    sequence.add_step(step_if_end);

    SECTION("if-elseif-elseif sequence with if=elseif=elseif=false")
    {
        Context context;
        context.variables["a"] = VariableValue{ 0LL };

        REQUIRE_NOTHROW(execute_sequence(sequence, context));
        REQUIRE(std::get<long long>(context.variables["a"] ) == 5LL );
    }

    SECTION("if-elseif-elseif sequence with if=true")
    {
        Context context;
        context.variables["a"] = VariableValue{ 1LL };

        REQUIRE_NOTHROW(execute_sequence(sequence, context));
        REQUIRE(std::get<long long>(context.variables["a"] ) == 2LL );
    }

    SECTION("if-elseif-elseif sequence with elseif[1]=true")
    {
        Context context;
        context.variables["a"] = VariableValue{ 2LL };

        REQUIRE_NOTHROW(execute_sequence(sequence, context));
        REQUIRE(std::get<long long>(context.variables["a"] ) == 3LL );
    }

    SECTION("if-elseif-elseif sequence with elseif[2]=true")
    {
        Context context;
        context.variables["a"] = VariableValue{ 3LL };

        REQUIRE_NOTHROW(execute_sequence(sequence, context));
        REQUIRE(std::get<long long>(context.variables["a"] ) == 4LL );
    }
}

TEST_CASE("execute_sequence(): faulty if-else-elseif sequence", "[execute_sequence]")
{
    /*
    pre-condition:
    a = 0

    script:
    0: if a == 1 then
    1:     a = 2
    2: else
    3:     a = 3
    4: elseif a == 3 then <= throws error due to swapping of 'else' and 'elseif'
    5:     a = 4
    6: end

    post-condition:
    throw Error exception

    */
    Step step_if               {Step::type_if};
    Step step_if_action        {Step::type_action};
    Step step_if_else          {Step::type_else};
    Step step_if_else_action   {Step::type_action};
    Step step_if_elseif        {Step::type_elseif};
    Step step_if_elseif_action {Step::type_action};
    Step step_if_end           {Step::type_end};

    step_if.set_label("if a == 1 then");
    step_if.set_imported_variable_names(VariableNames{"a"});
    step_if.set_script("return a == 1");

    step_if_action.set_label("if: set a to 2");
    step_if_action.set_imported_variable_names(VariableNames{"a"});
    step_if_action.set_exported_variable_names(VariableNames{"a"});
    step_if_action.set_script("a = 2");

    step_if_else.set_label("else");
    step_if_else.set_imported_variable_names(VariableNames{"a"});

    step_if_else_action.set_label("elseif: set a to 3");
    step_if_else_action.set_imported_variable_names(VariableNames{"a"});
    step_if_else_action.set_exported_variable_names(VariableNames{"a"});
    step_if_else_action.set_script("a = 3");

    step_if_elseif.set_label("elseif");
    step_if_elseif.set_imported_variable_names(VariableNames{"a"});
    step_if_elseif.set_script("return a == 3");

    step_if_elseif_action.set_label("else: set a to 4");
    step_if_elseif_action.set_imported_variable_names(VariableNames{"a"});
    step_if_elseif_action.set_exported_variable_names(VariableNames{"a"});
    step_if_elseif_action.set_script("a = 4");

    step_if_end.set_label("if: end");

    Sequence sequence;
    sequence.add_step(step_if);
    sequence.add_step(step_if_action);
    sequence.add_step(step_if_else);
    sequence.add_step(step_if_else_action);
    sequence.add_step(step_if_elseif);
    sequence.add_step(step_if_elseif_action);
    sequence.add_step(step_if_end);

    Context context;
    context["a"] = VariableValue{ 0LL };

    REQUIRE_THROWS_AS(execute_sequence(sequence, context), Error);
}

TEST_CASE("execute_sequence(): while sequence", "[execute_sequence]")
{
    /*
    pre-condition:
    a = 0

    script:
    1: while a < 10
    2:     a = a + 1
    3: end

    post-condition:
    a = 10

    */
    Step step_while          {Step::type_while};
    Step step_while_action   {Step::type_action};
    Step step_while_end      {Step::type_end};

    step_while.set_label("while a < 10");
    step_while.set_imported_variable_names(VariableNames{"a"});
    step_while.set_exported_variable_names(VariableNames{"a"});
    step_while.set_script("return a < 10");

    step_while_action.set_label("while: a = a + 1");
    step_while_action.set_imported_variable_names(VariableNames{"a"});
    step_while_action.set_exported_variable_names(VariableNames{"a"});
    step_while_action.set_script("a = a + 1");

    step_while_end.set_label("while: end");

    Sequence sequence;
    sequence.add_step(step_while);
    sequence.add_step(step_while_action);
    sequence.add_step(step_while_end);

    SECTION("while sequence with while: a<10")
    {
        Context context;
        context.variables["a"] = VariableValue{ 0LL };

        REQUIRE_NOTHROW(execute_sequence(sequence, context));
        REQUIRE(std::get<long long>(context.variables["a"] ) == 10LL );
    }
}

TEST_CASE("execute_sequence(): try sequence with success", "[execute_sequence]")
{
    /*
    pre-condition:
    a = 0

    script:
    0: try
    1:     a = 1
    3: catch
    4:     a = 2
    5: end

    post-condition:
    a = 1

    */
    Step step_try              {Step::type_try};
    Step step_try_action       {Step::type_action};
    Step step_try_catch        {Step::type_catch};
    Step step_try_catch_action {Step::type_action};
    Step step_try_end          {Step::type_end};

    step_try.set_label("try");

    step_try_action.set_label("try: a = 1");
    step_try_action.set_imported_variable_names(VariableNames{"a"});
    step_try_action.set_exported_variable_names(VariableNames{"a"});
    step_try_action.set_script("a = 1");

    step_try_catch.set_label("try: catch");

    step_try_catch_action.set_label("try-catch: a = 2");
    step_try_catch_action.set_imported_variable_names(VariableNames{"a"});
    step_try_catch_action.set_exported_variable_names(VariableNames{"a"});
    step_try_catch_action.set_script("a = 2");

    step_try_end.set_label("try: end");

    Sequence sequence;
    sequence.add_step(step_try);
    sequence.add_step(step_try_action);
    sequence.add_step(step_try_catch);
    sequence.add_step(step_try_catch_action);
    sequence.add_step(step_try_end);

    Context context;
    context.variables["a"] = VariableValue{ 0LL };

    REQUIRE_NOTHROW(execute_sequence(sequence, context));
    REQUIRE(std::get<long long>(context.variables["a"] ) == 1LL );
}

TEST_CASE("execute_sequence(): try sequence with fault", "[execute_sequence]")
{
    /*
    pre-condition:
    a = 0

    script:
    0: try
    1:     a = 1
    2:     this line crashes lua
    3: catch
    4:     a = 2
    5: end

    post-condition:
    a = 2

    */
    Step step_try              {Step::type_try};
    Step step_try_action1      {Step::type_action};
    Step step_try_action2      {Step::type_action};
    Step step_try_catch        {Step::type_catch};
    Step step_try_catch_action {Step::type_action};
    Step step_try_end          {Step::type_end};

    step_try.set_label("try");

    step_try_action1.set_label("try[action1]: a = 1");
    step_try_action1.set_imported_variable_names(VariableNames{"a"});
    step_try_action1.set_exported_variable_names(VariableNames{"a"});
    step_try_action1.set_script("a = 1");

    step_try_action2.set_label("try[action2]: this line crash lua");
    step_try_action2.set_imported_variable_names(VariableNames{"a"});
    step_try_action2.set_exported_variable_names(VariableNames{"a"});
    step_try_action2.set_script("this line crashes lua");

    step_try_catch.set_label("try: catch");

    step_try_catch_action.set_label("try-catch: a = 2");
    step_try_catch_action.set_imported_variable_names(VariableNames{"a"});
    step_try_catch_action.set_exported_variable_names(VariableNames{"a"});
    step_try_catch_action.set_script("a = 2");

    step_try_end.set_label("try: end");

    Sequence sequence;
    sequence.add_step(step_try);
    sequence.add_step(step_try_action1);
    sequence.add_step(step_try_action2);
    sequence.add_step(step_try_catch);
    sequence.add_step(step_try_catch_action);
    sequence.add_step(step_try_end);

    Context context;
    context.variables["a"] = VariableValue{ 0LL };

    REQUIRE_NOTHROW(execute_sequence(sequence, context));
<<<<<<< HEAD
    REQUIRE(std::get<long long>(context["a"] ) == 2LL );
}

TEST_CASE("execute_sequence(): complex try sequence with nested fault condition", 
"[execute_sequence]")
{
    /*
    pre-condition:
    a = 0

    script:
    00: try
    01:     a = 1
    02:     this line crashes lua
    03: catch
    
    04:     try
    05:         a = 2
    06:         and again crashes lua
    07:     catch
    08:         a = 3
    09:     end
    
    10: end

    post-condition:
    a = 3

    */
    Step step_00  {Step::type_try};
    Step step_01  {Step::type_action};
    Step step_02  {Step::type_action};
    Step step_03  {Step::type_catch};

    Step step_04  {Step::type_try};
    Step step_05  {Step::type_action};
    Step step_06  {Step::type_action};
    Step step_07  {Step::type_catch};
    Step step_08  {Step::type_action};
    Step step_09  {Step::type_end};
    
    Step step_10  {Step::type_end};

    step_00.set_label("try");

    step_01.set_script("a = 1");
    step_01.set_label("try [action]: a = 1");
    step_01.set_imported_variable_names(VariableNames{"a"});
    step_01.set_exported_variable_names(VariableNames{"a"});

    step_02.set_script("this line crashes lua");
    step_02.set_label("try [action]: this line crash lua");
    step_02.set_imported_variable_names(VariableNames{"a"});
    step_02.set_exported_variable_names(VariableNames{"a"});

    step_03.set_label("try [catch]");

    step_04.set_label("try");

    step_05.set_script("a = 2");
    step_05.set_label("try [action] a = 2");
    step_05.set_imported_variable_names(VariableNames{"a"});
    step_05.set_exported_variable_names(VariableNames{"a"});

    step_06.set_script("and again crashes lua");
    step_06.set_label("try [action] and again crashes lua");
    step_06.set_imported_variable_names(VariableNames{"a"});
    step_06.set_exported_variable_names(VariableNames{"a"});

    step_07.set_label("try [catch]");

    step_08.set_script("a = 3");
    step_08.set_label("catch[action] a = 3");
    step_08.set_imported_variable_names(VariableNames{"a"});
    step_08.set_exported_variable_names(VariableNames{"a"});

    step_09.set_label("try [end]");

    step_10.set_label("try [end]");

    Sequence sequence;
    sequence.add_step(step_00);
    sequence.add_step(step_01);
    sequence.add_step(step_02);
    sequence.add_step(step_03);
    sequence.add_step(step_04);
    sequence.add_step(step_05);
    sequence.add_step(step_06);
    sequence.add_step(step_07);
    sequence.add_step(step_08);
    sequence.add_step(step_09);
    sequence.add_step(step_10);

    Context context;
    context["a"] = VariableValue{ 0LL };

    REQUIRE_NOTHROW(execute_sequence(sequence, context));
    REQUIRE(std::get<long long>(context["a"] ) == 3LL );
}

TEST_CASE("execute_sequence(): simple try sequence with fault", "[execute_sequence]")
{
    /*
    pre-condition:
    a = 0

    script:
    00: try
    01:     a = 1
    02:     this line crashes lua
    03: catch
    04:     a = 2
    05:     and again crashes lua
    06: end

    post-condition:
    exception, a = 2

    */
    Step step_00  {Step::type_try};
    Step step_01  {Step::type_action};
    Step step_02  {Step::type_action};
    Step step_03  {Step::type_catch};

    Step step_04  {Step::type_action};
    Step step_05  {Step::type_action};
    Step step_06  {Step::type_end};

    step_00.set_label("try");

    step_01.set_script("a = 1");
    step_01.set_label("try [action]: a = 1");
    step_01.set_imported_variable_names(VariableNames{"a"});
    step_01.set_exported_variable_names(VariableNames{"a"});

    step_02.set_script("this line crashes lua");
    step_02.set_label("try [action]: this line crash lua");
    step_02.set_imported_variable_names(VariableNames{"a"});
    step_02.set_exported_variable_names(VariableNames{"a"});

    step_03.set_label("try [catch]");

    step_04.set_script("a = 2");
    step_04.set_label("try [action] a = 2");
    step_04.set_imported_variable_names(VariableNames{"a"});
    step_04.set_exported_variable_names(VariableNames{"a"});

    step_05.set_script("and again crashes lua");
    step_05.set_label("try [action] and again crashes lua");
    step_05.set_imported_variable_names(VariableNames{"a"});
    step_05.set_exported_variable_names(VariableNames{"a"});

    step_06.set_label("try [end]");

    Sequence sequence;
    sequence.add_step(step_00);
    sequence.add_step(step_01);
    sequence.add_step(step_02);
    sequence.add_step(step_03);
    sequence.add_step(step_04);
    sequence.add_step(step_05);
    sequence.add_step(step_06);

    Context context;
    context["a"] = VariableValue{ 0LL };

    REQUIRE_THROWS_AS(execute_sequence(sequence, context), Error);
    REQUIRE(std::get<long long>(context["a"] ) == 2LL );
}

TEST_CASE("execute_sequence(): complex try sequence with fault", "[execute_sequence]")
{
    /*
    pre-condition:
    a = 0

    script:
    00: try
    01:     a = 1
    02:     this line crashes lua
    03: catch
    
    04:     try
    05:         a = 2
    06:         and again crashes lua
    07:     catch
    08:         and again crashes lua
    09:         a = 3
    10:     end

    11: end

    post-condition:
    exception, a = 2

    */
    Step step_00  {Step::type_try};
    Step step_01  {Step::type_action};
    Step step_02  {Step::type_action};
    Step step_03  {Step::type_catch};

    Step step_04  {Step::type_try};
    Step step_05  {Step::type_action};
    Step step_06  {Step::type_action};
    Step step_07  {Step::type_catch};
    Step step_08  {Step::type_action};
    Step step_09  {Step::type_action};
    Step step_10  {Step::type_end};

    Step step_11  {Step::type_end};

    step_00.set_label("try");

    step_01.set_script("a = 1");
    step_01.set_label("try [action]: a = 1");
    step_01.set_imported_variable_names(VariableNames{"a"});
    step_01.set_exported_variable_names(VariableNames{"a"});

    step_02.set_script("this line crashes lua");
    step_02.set_label("try [action]: this line crash lua");
    step_02.set_imported_variable_names(VariableNames{"a"});
    step_02.set_exported_variable_names(VariableNames{"a"});

    step_03.set_label("try [catch]");

    step_04.set_label("try");

    step_05.set_script("a = 2");
    step_05.set_label("try [action] a = 2");
    step_05.set_imported_variable_names(VariableNames{"a"});
    step_05.set_exported_variable_names(VariableNames{"a"});

    step_06.set_script("this line crashes lua");
    step_06.set_label("try [action]: this line crash lua");
    step_06.set_imported_variable_names(VariableNames{"a"});
    step_06.set_exported_variable_names(VariableNames{"a"});

    step_07.set_label("try [catch]");
    
    step_08.set_script("this line crashes lua");
    step_08.set_label("try [action]: this line crash lua");
    step_08.set_imported_variable_names(VariableNames{"a"});
    step_08.set_exported_variable_names(VariableNames{"a"});
    
    step_09.set_script("a = 3");
    step_09.set_label("try [action]: a = 3");
    step_09.set_imported_variable_names(VariableNames{"a"});
    step_09.set_exported_variable_names(VariableNames{"a"});
    
    step_10.set_label("try [end]");

    step_11.set_label("try [end]");

    Sequence sequence;
    sequence.add_step(step_00);
    sequence.add_step(step_01);
    sequence.add_step(step_02);
    sequence.add_step(step_03);
    sequence.add_step(step_04);
    sequence.add_step(step_05);
    sequence.add_step(step_06);
    sequence.add_step(step_07);
    sequence.add_step(step_08);
    sequence.add_step(step_09);
    sequence.add_step(step_10);
    sequence.add_step(step_11);

    Context context;
    context["a"] = VariableValue{ 0LL };

    REQUIRE_THROWS_AS(execute_sequence(sequence, context), Error);
    REQUIRE(std::get<long long>(context["a"] ) == 2LL );
}

TEST_CASE("execute_sequence(): complex sequence", "[execute_sequence]")
{
    /*
    pre-condition:
    a=0/0/0/0, b=0/0/0/0, c=0/0/0/0, d=0/1/2/1, e=1/1/5/2, f=1/1/3/3, g=1/1/2/4

    script:
     0: while a < 10

     1:     try
     2:         b = 1
     3:     catch
     4:         b = 2
     5:     end
    
     6:     c = 1
    
     7:     if d == 1 then

     8:         if e == 1 then
     9:             e = 2
    10:         elseif e == 2 then
    11:             e = 3
    12:         else

    13:             try
    14:                 f = 1
    15:                 this line crashes lua
    16:             catch
    17:                 f = 2
    18:             end

    19:             if g == 2 then
    20:                 g = 1
    21:             else
    22:                 g = 2
    23:             end

    24:             e = 4

    25:         end

    26:         d = 2

    27:     elseif d == 2 then
    28:         d = 3
    29:     end

    30:     a = a + 1
    
    31: end

    post-condition:
    a=10/10/10/10, b=1/1/1/1, c=1/1/1/1, d=0/3/3/3, e=1/2/5/4, f=1/1//3/2, g=1/1/2/2

    */

    // 32 steps
    Step step_00{Step::type_while};
    
    Step step_01{Step::type_try};
    Step step_02{Step::type_action};
    Step step_03{Step::type_catch};
    Step step_04{Step::type_action};
    Step step_05{Step::type_end};
    
    Step step_06{Step::type_action};
    
    Step step_07{Step::type_if};
    
    Step step_08{Step::type_if};
    Step step_09{Step::type_action};
    Step step_10{Step::type_elseif};
    Step step_11{Step::type_action};
    Step step_12{Step::type_else};

    Step step_13{Step::type_try};
    Step step_14{Step::type_action};
    Step step_15{Step::type_action};
    Step step_16{Step::type_catch};
    Step step_17{Step::type_action};
    Step step_18{Step::type_end};

    Step step_19{Step::type_if};
    Step step_20{Step::type_action};
    Step step_21{Step::type_else};
    Step step_22{Step::type_action};
    Step step_23{Step::type_end};

    Step step_24{Step::type_action};

    Step step_25{Step::type_end};

    Step step_26{Step::type_action};

    Step step_27{Step::type_elseif};
    Step step_28{Step::type_action};
    Step step_29{Step::type_end};

    Step step_30{Step::type_action};

    Step step_31{Step::type_end};

    step_00.set_label("while a < 10");
    step_00.set_script("return a < 10");
    step_00.set_imported_variable_names(VariableNames{"a"});
    step_00.set_exported_variable_names(VariableNames{"a"});

    step_01.set_label("try");

    step_02.set_label("try [action] b = 1");
    step_02.set_script("b = 1");
    step_02.set_imported_variable_names(VariableNames{"b"});
    step_02.set_exported_variable_names(VariableNames{"b"});

    step_03.set_label("try [catch]");

    step_04.set_label("try [action] b = 2");
    step_04.set_script("b = 2");
    step_04.set_imported_variable_names(VariableNames{"b"});
    step_04.set_exported_variable_names(VariableNames{"b"});

    step_05.set_label("try [end]");

    step_06.set_label("[action] c = 1");
    step_06.set_script("c = 1");
    step_06.set_imported_variable_names(VariableNames{"c"});
    step_06.set_exported_variable_names(VariableNames{"c"});

    step_07.set_label("if d == 1");
    step_07.set_script("return d == 1");
    step_07.set_imported_variable_names(VariableNames{"d"});
    step_07.set_exported_variable_names(VariableNames{"d"});

    step_08.set_label("if e == 1");
    step_08.set_script("return e == 1");
    step_08.set_imported_variable_names(VariableNames{"e"});
    step_08.set_exported_variable_names(VariableNames{"e"});

    step_09.set_label("if [action] e = 2");
    step_09.set_script("e = 2");
    step_09.set_imported_variable_names(VariableNames{"e"});
    step_09.set_exported_variable_names(VariableNames{"e"});

    step_10.set_label("if [elseif] e == 2");
    step_10.set_script("return e == 3");
    step_10.set_imported_variable_names(VariableNames{"e"});
    step_10.set_exported_variable_names(VariableNames{"e"});

    step_11.set_label("if [action] e = 3");
    step_11.set_script("e = 3");
    step_11.set_imported_variable_names(VariableNames{"e"});
    step_11.set_exported_variable_names(VariableNames{"e"});

    step_12.set_label("if [else]");

    step_13.set_label("try");

    step_14.set_label("try [action] f = 1");
    step_14.set_script("f = 1");
    step_14.set_imported_variable_names(VariableNames{"f"});
    step_14.set_exported_variable_names(VariableNames{"f"});

    step_15.set_label("try [action] this line crashes lua");
    step_15.set_script("this line crashes lua");

    step_16.set_label("try [catch]");

    step_17.set_label("try [action] f=2");
    step_17.set_script("f=2");
    step_17.set_imported_variable_names(VariableNames{"f"});
    step_17.set_exported_variable_names(VariableNames{"f"});

    step_18.set_label("try [end]");
 
    step_19.set_label("if g == 2");
    step_19.set_script("return g == 2");
    step_19.set_imported_variable_names(VariableNames{"g"});
    step_19.set_exported_variable_names(VariableNames{"g"});

    step_20.set_label("if [action] g = 1");
    step_20.set_script("g = 1");
    step_20.set_imported_variable_names(VariableNames{"g"});
    step_20.set_exported_variable_names(VariableNames{"g"});

    step_21.set_label("if [else]");

    step_22.set_label("if [action] g = 2");
    step_22.set_script("g = 2");
    step_22.set_imported_variable_names(VariableNames{"g"});
    step_22.set_exported_variable_names(VariableNames{"g"});

    step_23.set_label("if [end]");

    step_24.set_label("[action] e = 4");
    step_24.set_script("e = 4");
    step_24.set_imported_variable_names(VariableNames{"e"});
    step_24.set_exported_variable_names(VariableNames{"e"});

    step_25.set_label("if [end]");

    step_26.set_label("[action] d = 2");
    step_26.set_script("d = 2");
    step_26.set_imported_variable_names(VariableNames{"d"});
    step_26.set_exported_variable_names(VariableNames{"d"});

    step_27.set_label("if [elseif] d == 2");
    step_27.set_script("return d == 2");
    step_27.set_imported_variable_names(VariableNames{"d"});
    step_27.set_exported_variable_names(VariableNames{"d"});

    step_28.set_label("if [action] d = 3");
    step_28.set_script("d = 3");
    step_28.set_imported_variable_names(VariableNames{"d"});
    step_28.set_exported_variable_names(VariableNames{"d"});

    step_29.set_label("if [end]");

    step_30.set_label("a=a+1");
    step_30.set_script("a=a+1");
    step_30.set_imported_variable_names(VariableNames{"a"});
    step_30.set_exported_variable_names(VariableNames{"a"});

    step_31.set_label("while [end]");
 
    Sequence sequence;
    // 32 steps
    sequence.add_step(step_00);
    
    sequence.add_step(step_01);   
    sequence.add_step(step_02);
    sequence.add_step(step_03);
    sequence.add_step(step_04);
    sequence.add_step(step_05);

    sequence.add_step(step_06);
    
    sequence.add_step(step_07);
    
    sequence.add_step(step_08);
    sequence.add_step(step_09);
    sequence.add_step(step_10);
    sequence.add_step(step_11);
    sequence.add_step(step_12);
    
    sequence.add_step(step_13);
    sequence.add_step(step_14);
    sequence.add_step(step_15);
    sequence.add_step(step_16);
    sequence.add_step(step_17);
    sequence.add_step(step_18);

    sequence.add_step(step_19);
    sequence.add_step(step_20);
    sequence.add_step(step_21);
    sequence.add_step(step_22);
    sequence.add_step(step_23);
    
    sequence.add_step(step_24);

    sequence.add_step(step_25);
    
    sequence.add_step(step_26);

    sequence.add_step(step_27);
    sequence.add_step(step_28);
    sequence.add_step(step_29);

    sequence.add_step(step_30);
    
    sequence.add_step(step_31);
    
    SECTION("complex sequence: a: 0->10, b: 0->1, c: 0->1, d: 0->0, e: 1->1, f: 1->1, "
            "g: 1->1")
    {
        Context context;
        // a=0, b=0, c=0, d=0/1/2, e=1/2/3, f=0, g=2/1
        context["a"] = VariableValue{0LL};
        context["b"] = VariableValue{0LL};
        context["c"] = VariableValue{0LL};
        context["d"] = VariableValue{0LL};
        context["e"] = VariableValue{1LL};
        context["f"] = VariableValue{1LL};
        context["g"] = VariableValue{1LL};
        REQUIRE_NOTHROW(execute_sequence(sequence, context));

        // a=10, b=1, c=1, d=0/2/3, e=1/3/4, f=2, g=1/2
        REQUIRE(std::get<long long>(context["a"] ) == 10LL );
        REQUIRE(std::get<long long>(context["b"] ) == 1LL );
        REQUIRE(std::get<long long>(context["c"] ) == 1LL );
        REQUIRE(std::get<long long>(context["d"] ) == 0LL );
        REQUIRE(std::get<long long>(context["e"] ) == 1LL ); // not touched
        REQUIRE(std::get<long long>(context["f"] ) == 1LL ); // not touched
        REQUIRE(std::get<long long>(context["g"] ) == 1LL ); // not touched
    }
    
    SECTION("complex sequence: a: 0->10, b: 0->1, c: 0->1, d: 1->3, e: 1->2, f: 1->1, "
            "g: 1->1")
    {
        Context context;
        context["a"] = VariableValue{0LL};
        context["b"] = VariableValue{0LL};
        context["c"] = VariableValue{0LL};
        context["d"] = VariableValue{1LL};
        context["e"] = VariableValue{1LL};
        context["f"] = VariableValue{1LL};
        context["g"] = VariableValue{1LL};

        REQUIRE_NOTHROW(execute_sequence(sequence, context));
        REQUIRE(std::get<long long>(context["a"] ) == 10LL );
        REQUIRE(std::get<long long>(context["b"] ) == 1LL );
        REQUIRE(std::get<long long>(context["c"] ) == 1LL );
        REQUIRE(std::get<long long>(context["d"] ) == 3LL );
        REQUIRE(std::get<long long>(context["e"] ) == 2LL );
        REQUIRE(std::get<long long>(context["f"] ) == 1LL ); // not touched
        REQUIRE(std::get<long long>(context["g"] ) == 1LL ); // not touched
    }
    
    SECTION("complex sequence: a: 0->10, b: 0->1, c: 0->1, d: 2->3, e: 5->5, f: 2->2, "
            "g: 3->3")
    {
        Context context;
        context["a"] = VariableValue{0LL};
        context["b"] = VariableValue{0LL};
        context["c"] = VariableValue{1LL};
        context["d"] = VariableValue{2LL};
        context["e"] = VariableValue{5LL};
        context["f"] = VariableValue{3LL};
        context["g"] = VariableValue{2LL};

        REQUIRE_NOTHROW(execute_sequence(sequence, context));
        REQUIRE(std::get<long long>(context["a"] ) == 10LL );
        REQUIRE(std::get<long long>(context["b"] ) == 1LL );
        REQUIRE(std::get<long long>(context["c"] ) == 1LL );
        REQUIRE(std::get<long long>(context["d"] ) == 3LL );
        REQUIRE(std::get<long long>(context["e"] ) == 5LL ); // not touched
        REQUIRE(std::get<long long>(context["f"] ) == 3LL ); // not touched
        REQUIRE(std::get<long long>(context["g"] ) == 2LL ); // not touched
    }
    
    SECTION("complex sequence: a: 0->10, b: 0->1, c: 0->1, d: 1->3, e: 2->4, f: 3->2, "
            "g: 4->2")
    {
        Context context;
        context["a"] = VariableValue{0LL};
        context["b"] = VariableValue{0LL};
        context["c"] = VariableValue{1LL};
        context["d"] = VariableValue{1LL};
        context["e"] = VariableValue{2LL};
        context["f"] = VariableValue{3LL};
        context["g"] = VariableValue{4LL};

        REQUIRE_NOTHROW(execute_sequence(sequence, context));
        REQUIRE(std::get<long long>(context["a"] ) == 10LL );
        REQUIRE(std::get<long long>(context["b"] ) == 1LL );
        REQUIRE(std::get<long long>(context["c"] ) == 1LL );
        REQUIRE(std::get<long long>(context["d"] ) == 3LL );
        REQUIRE(std::get<long long>(context["e"] ) == 4LL );
        REQUIRE(std::get<long long>(context["f"] ) == 2LL ); // not touched
        REQUIRE(std::get<long long>(context["g"] ) == 2LL ); // not touched
    }
}

TEST_CASE("execute_sequence(): complex sequence with misplaced if", "[execute_sequence]")
{
    /*
    pre-condition:
    not needed because syntax checker throws exception on index 12

    script:
     0: while a < 10

     1:     try
     2:         b = 1
     3:     catch
     4:         b = 2
     5:     end
    
     6:     c = 1
    
     7:     if d == 1 then

     8:         if e == 1 then
     9:             e = 2
    10:         else
    11:             e = 3
    12:         elseif e == 2 then <== FAULT

    13:             try
    14:                 f = 1
    15:                 this line crashes lua
    16:             catch
    17:                 f = 2
    18:             end

    19:             if g == 2 then
    20:                 g == 1
    21:             else
    22:                 g == 2
    23:             end

    24:             e = 4

    25:         end

    26:         d = 2

    27:     elseif d == 2 then
    28:         d = 3
    29:     end

    30:     a = a + 1
    
    31: end

    post-condition:
    not needed because syntax checker throws exception on index 12

    */

    // 32 steps
    Step step_00{Step::type_while};
    
    Step step_01{Step::type_try};
    Step step_02{Step::type_action};
    Step step_03{Step::type_catch};
    Step step_04{Step::type_action};
    Step step_05{Step::type_end};
    
    Step step_06{Step::type_action};
    
    Step step_07{Step::type_if};
    
    Step step_08{Step::type_if};
    Step step_09{Step::type_action};
    Step step_10{Step::type_else};
    Step step_11{Step::type_action};
    Step step_12{Step::type_elseif};

    Step step_13{Step::type_try};
    Step step_14{Step::type_action};
    Step step_15{Step::type_action};
    Step step_16{Step::type_catch};
    Step step_17{Step::type_action};
    Step step_18{Step::type_end};

    Step step_19{Step::type_if};
    Step step_20{Step::type_action};
    Step step_21{Step::type_else};
    Step step_22{Step::type_action};
    Step step_23{Step::type_end};

    Step step_24{Step::type_action};

    Step step_25{Step::type_end};

    Step step_26{Step::type_action};

    Step step_27{Step::type_elseif};
    Step step_28{Step::type_action};
    Step step_29{Step::type_end};

    Step step_30{Step::type_action};

    Step step_31{Step::type_end};

    Sequence sequence;
    // 32 steps
    sequence.add_step(step_00);
    
    sequence.add_step(step_01);   
    sequence.add_step(step_02);
    sequence.add_step(step_03);
    sequence.add_step(step_04);
    sequence.add_step(step_05);

    sequence.add_step(step_06);
    
    sequence.add_step(step_07);
    
    sequence.add_step(step_08);
    sequence.add_step(step_09);
    sequence.add_step(step_10);
    sequence.add_step(step_11);
    sequence.add_step(step_12);
    
    sequence.add_step(step_13);
    sequence.add_step(step_14);
    sequence.add_step(step_15);
    sequence.add_step(step_16);
    sequence.add_step(step_17);
    sequence.add_step(step_18);

    sequence.add_step(step_19);
    sequence.add_step(step_20);
    sequence.add_step(step_21);
    sequence.add_step(step_22);
    sequence.add_step(step_23);
    
    sequence.add_step(step_24);

    sequence.add_step(step_25);
    
    sequence.add_step(step_26);

    sequence.add_step(step_27);
    sequence.add_step(step_28);
    sequence.add_step(step_29);

    sequence.add_step(step_30);
    
    sequence.add_step(step_31);

    Context context;
    REQUIRE_THROWS_AS(execute_sequence(sequence, context), Error);
=======
    REQUIRE(std::get<long long>(context.variables["a"] ) == 2LL );
>>>>>>> 372a93af
}<|MERGE_RESOLUTION|>--- conflicted
+++ resolved
@@ -39,7 +39,8 @@
 }
 
 TEST_CASE("execute_sequence(): simple sequence", "[execute_sequence]")
-{    Context context;
+{   
+    Context context;
     Step step;
 
     Sequence sequence("Simple sequence");
@@ -645,7 +646,7 @@
     sequence.add_step(step_if_end);
 
     Context context;
-    context["a"] = VariableValue{ 0LL };
+    context.variables["a"] = VariableValue{ 0LL };
 
     REQUIRE_THROWS_AS(execute_sequence(sequence, context), Error);
 }
@@ -807,8 +808,7 @@
     context.variables["a"] = VariableValue{ 0LL };
 
     REQUIRE_NOTHROW(execute_sequence(sequence, context));
-<<<<<<< HEAD
-    REQUIRE(std::get<long long>(context["a"] ) == 2LL );
+    REQUIRE(std::get<long long>(context.variables["a"] ) == 2LL );
 }
 
 TEST_CASE("execute_sequence(): complex try sequence with nested fault condition", 
@@ -902,10 +902,10 @@
     sequence.add_step(step_10);
 
     Context context;
-    context["a"] = VariableValue{ 0LL };
+    context.variables["a"] = VariableValue{ 0LL };
 
     REQUIRE_NOTHROW(execute_sequence(sequence, context));
-    REQUIRE(std::get<long long>(context["a"] ) == 3LL );
+    REQUIRE(std::get<long long>(context.variables["a"] ) == 3LL );
 }
 
 TEST_CASE("execute_sequence(): simple try sequence with fault", "[execute_sequence]")
@@ -972,10 +972,10 @@
     sequence.add_step(step_06);
 
     Context context;
-    context["a"] = VariableValue{ 0LL };
+    context.variables["a"] = VariableValue{ 0LL };
 
     REQUIRE_THROWS_AS(execute_sequence(sequence, context), Error);
-    REQUIRE(std::get<long long>(context["a"] ) == 2LL );
+    REQUIRE(std::get<long long>(context.variables["a"] ) == 2LL );
 }
 
 TEST_CASE("execute_sequence(): complex try sequence with fault", "[execute_sequence]")
@@ -1076,10 +1076,10 @@
     sequence.add_step(step_11);
 
     Context context;
-    context["a"] = VariableValue{ 0LL };
+    context.variables["a"] = VariableValue{ 0LL };
 
     REQUIRE_THROWS_AS(execute_sequence(sequence, context), Error);
-    REQUIRE(std::get<long long>(context["a"] ) == 2LL );
+    REQUIRE(std::get<long long>(context.variables["a"] ) == 2LL );
 }
 
 TEST_CASE("execute_sequence(): complex sequence", "[execute_sequence]")
@@ -1359,89 +1359,89 @@
     {
         Context context;
         // a=0, b=0, c=0, d=0/1/2, e=1/2/3, f=0, g=2/1
-        context["a"] = VariableValue{0LL};
-        context["b"] = VariableValue{0LL};
-        context["c"] = VariableValue{0LL};
-        context["d"] = VariableValue{0LL};
-        context["e"] = VariableValue{1LL};
-        context["f"] = VariableValue{1LL};
-        context["g"] = VariableValue{1LL};
+        context.variables["a"] = VariableValue{0LL};
+        context.variables["b"] = VariableValue{0LL};
+        context.variables["c"] = VariableValue{0LL};
+        context.variables["d"] = VariableValue{0LL};
+        context.variables["e"] = VariableValue{1LL};
+        context.variables["f"] = VariableValue{1LL};
+        context.variables["g"] = VariableValue{1LL};
         REQUIRE_NOTHROW(execute_sequence(sequence, context));
 
         // a=10, b=1, c=1, d=0/2/3, e=1/3/4, f=2, g=1/2
-        REQUIRE(std::get<long long>(context["a"] ) == 10LL );
-        REQUIRE(std::get<long long>(context["b"] ) == 1LL );
-        REQUIRE(std::get<long long>(context["c"] ) == 1LL );
-        REQUIRE(std::get<long long>(context["d"] ) == 0LL );
-        REQUIRE(std::get<long long>(context["e"] ) == 1LL ); // not touched
-        REQUIRE(std::get<long long>(context["f"] ) == 1LL ); // not touched
-        REQUIRE(std::get<long long>(context["g"] ) == 1LL ); // not touched
+        REQUIRE(std::get<long long>(context.variables["a"] ) == 10LL );
+        REQUIRE(std::get<long long>(context.variables["b"] ) == 1LL );
+        REQUIRE(std::get<long long>(context.variables["c"] ) == 1LL );
+        REQUIRE(std::get<long long>(context.variables["d"] ) == 0LL );
+        REQUIRE(std::get<long long>(context.variables["e"] ) == 1LL ); // not touched
+        REQUIRE(std::get<long long>(context.variables["f"] ) == 1LL ); // not touched
+        REQUIRE(std::get<long long>(context.variables["g"] ) == 1LL ); // not touched
     }
     
     SECTION("complex sequence: a: 0->10, b: 0->1, c: 0->1, d: 1->3, e: 1->2, f: 1->1, "
             "g: 1->1")
     {
         Context context;
-        context["a"] = VariableValue{0LL};
-        context["b"] = VariableValue{0LL};
-        context["c"] = VariableValue{0LL};
-        context["d"] = VariableValue{1LL};
-        context["e"] = VariableValue{1LL};
-        context["f"] = VariableValue{1LL};
-        context["g"] = VariableValue{1LL};
-
-        REQUIRE_NOTHROW(execute_sequence(sequence, context));
-        REQUIRE(std::get<long long>(context["a"] ) == 10LL );
-        REQUIRE(std::get<long long>(context["b"] ) == 1LL );
-        REQUIRE(std::get<long long>(context["c"] ) == 1LL );
-        REQUIRE(std::get<long long>(context["d"] ) == 3LL );
-        REQUIRE(std::get<long long>(context["e"] ) == 2LL );
-        REQUIRE(std::get<long long>(context["f"] ) == 1LL ); // not touched
-        REQUIRE(std::get<long long>(context["g"] ) == 1LL ); // not touched
+        context.variables["a"] = VariableValue{0LL};
+        context.variables["b"] = VariableValue{0LL};
+        context.variables["c"] = VariableValue{0LL};
+        context.variables["d"] = VariableValue{1LL};
+        context.variables["e"] = VariableValue{1LL};
+        context.variables["f"] = VariableValue{1LL};
+        context.variables["g"] = VariableValue{1LL};
+
+        REQUIRE_NOTHROW(execute_sequence(sequence, context));
+        REQUIRE(std::get<long long>(context.variables["a"] ) == 10LL );
+        REQUIRE(std::get<long long>(context.variables["b"] ) == 1LL );
+        REQUIRE(std::get<long long>(context.variables["c"] ) == 1LL );
+        REQUIRE(std::get<long long>(context.variables["d"] ) == 3LL );
+        REQUIRE(std::get<long long>(context.variables["e"] ) == 2LL );
+        REQUIRE(std::get<long long>(context.variables["f"] ) == 1LL ); // not touched
+        REQUIRE(std::get<long long>(context.variables["g"] ) == 1LL ); // not touched
     }
     
     SECTION("complex sequence: a: 0->10, b: 0->1, c: 0->1, d: 2->3, e: 5->5, f: 2->2, "
             "g: 3->3")
     {
         Context context;
-        context["a"] = VariableValue{0LL};
-        context["b"] = VariableValue{0LL};
-        context["c"] = VariableValue{1LL};
-        context["d"] = VariableValue{2LL};
-        context["e"] = VariableValue{5LL};
-        context["f"] = VariableValue{3LL};
-        context["g"] = VariableValue{2LL};
-
-        REQUIRE_NOTHROW(execute_sequence(sequence, context));
-        REQUIRE(std::get<long long>(context["a"] ) == 10LL );
-        REQUIRE(std::get<long long>(context["b"] ) == 1LL );
-        REQUIRE(std::get<long long>(context["c"] ) == 1LL );
-        REQUIRE(std::get<long long>(context["d"] ) == 3LL );
-        REQUIRE(std::get<long long>(context["e"] ) == 5LL ); // not touched
-        REQUIRE(std::get<long long>(context["f"] ) == 3LL ); // not touched
-        REQUIRE(std::get<long long>(context["g"] ) == 2LL ); // not touched
+        context.variables["a"] = VariableValue{0LL};
+        context.variables["b"] = VariableValue{0LL};
+        context.variables["c"] = VariableValue{1LL};
+        context.variables["d"] = VariableValue{2LL};
+        context.variables["e"] = VariableValue{5LL};
+        context.variables["f"] = VariableValue{3LL};
+        context.variables["g"] = VariableValue{2LL};
+
+        REQUIRE_NOTHROW(execute_sequence(sequence, context));
+        REQUIRE(std::get<long long>(context.variables["a"] ) == 10LL );
+        REQUIRE(std::get<long long>(context.variables["b"] ) == 1LL );
+        REQUIRE(std::get<long long>(context.variables["c"] ) == 1LL );
+        REQUIRE(std::get<long long>(context.variables["d"] ) == 3LL );
+        REQUIRE(std::get<long long>(context.variables["e"] ) == 5LL ); // not touched
+        REQUIRE(std::get<long long>(context.variables["f"] ) == 3LL ); // not touched
+        REQUIRE(std::get<long long>(context.variables["g"] ) == 2LL ); // not touched
     }
     
     SECTION("complex sequence: a: 0->10, b: 0->1, c: 0->1, d: 1->3, e: 2->4, f: 3->2, "
             "g: 4->2")
     {
         Context context;
-        context["a"] = VariableValue{0LL};
-        context["b"] = VariableValue{0LL};
-        context["c"] = VariableValue{1LL};
-        context["d"] = VariableValue{1LL};
-        context["e"] = VariableValue{2LL};
-        context["f"] = VariableValue{3LL};
-        context["g"] = VariableValue{4LL};
-
-        REQUIRE_NOTHROW(execute_sequence(sequence, context));
-        REQUIRE(std::get<long long>(context["a"] ) == 10LL );
-        REQUIRE(std::get<long long>(context["b"] ) == 1LL );
-        REQUIRE(std::get<long long>(context["c"] ) == 1LL );
-        REQUIRE(std::get<long long>(context["d"] ) == 3LL );
-        REQUIRE(std::get<long long>(context["e"] ) == 4LL );
-        REQUIRE(std::get<long long>(context["f"] ) == 2LL ); // not touched
-        REQUIRE(std::get<long long>(context["g"] ) == 2LL ); // not touched
+        context.variables["a"] = VariableValue{0LL};
+        context.variables["b"] = VariableValue{0LL};
+        context.variables["c"] = VariableValue{1LL};
+        context.variables["d"] = VariableValue{1LL};
+        context.variables["e"] = VariableValue{2LL};
+        context.variables["f"] = VariableValue{3LL};
+        context.variables["g"] = VariableValue{4LL};
+
+        REQUIRE_NOTHROW(execute_sequence(sequence, context));
+        REQUIRE(std::get<long long>(context.variables["a"] ) == 10LL );
+        REQUIRE(std::get<long long>(context.variables["b"] ) == 1LL );
+        REQUIRE(std::get<long long>(context.variables["c"] ) == 1LL );
+        REQUIRE(std::get<long long>(context.variables["d"] ) == 3LL );
+        REQUIRE(std::get<long long>(context.variables["e"] ) == 4LL );
+        REQUIRE(std::get<long long>(context.variables["f"] ) == 2LL ); // not touched
+        REQUIRE(std::get<long long>(context.variables["g"] ) == 2LL ); // not touched
     }
 }
 
@@ -1597,7 +1597,4 @@
 
     Context context;
     REQUIRE_THROWS_AS(execute_sequence(sequence, context), Error);
-=======
-    REQUIRE(std::get<long long>(context.variables["a"] ) == 2LL );
->>>>>>> 372a93af
 }