/**
 * \file   Sequence.cc
 * \author Marcus Walla
 * \date   Created on February 8, 2022
 * \brief  A sequence of Steps.
 *
 * \copyright Copyright 2022 Deutsches Elektronen-Synchrotron (DESY), Hamburg
 *
 * This program is free software: you can redistribute it and/or modify
 * it under the terms of the GNU Lesser General Public License as published
 * by the Free Software Foundation, either version 2.1 of the license, or
 * (at your option) any later version.
 *
 * This program is distributed in the hope that it will be useful,
 * but WITHOUT ANY WARRANTY; without even the implied warranty of
 * MERCHANTABILITY or FITNESS FOR A PARTICULAR PURPOSE. See the
 * GNU Lesser General Public License for more details.
 *
 * You should have received a copy of the GNU Lesser General Public License
 * along with this program.  If not, see <https://www.gnu.org/licenses/>.
 */

// SPDX-License-Identifier: LGPL-2.1-or-later

#include "taskomat/execute_step.h"
#include "taskomat/Sequence.h"

using gul14::cat;

namespace task
{

<<<<<<< HEAD
void Sequence::check_correctness_of_steps()
=======
Sequence::Sequence(gul14::string_view label)
>>>>>>> e96cdb20
{
    check_label(label);
    label_ = std::string{ label };
}

void Sequence::check_correctness_of_steps()
{
    if (not indentation_error_.empty())
        throw Error(indentation_error_);

    E_IF if_block{ NO_IF };
    E_WHILE while_block{ NO_WHILE };
    E_TRY try_block{ NO_TRY };
    E_ACTION action_block{ NO_ACTION };
    E_END end_block{ NO_END };
    Step::Type type = Step::Type::type_end;
    int line{ 1 };
    for (const Step& step : this->steps_)
    {
        type = step.get_type();
        switch( type )
        {
            // try block ...
            case Step::Type::type_try:
                if ( TRY == try_block )
<<<<<<< HEAD
                    throw Error( gul14::cat( "Syntax error: called 'TRY' statement twice"
                    " (line ", line, ")" ) );
=======
                    throw Error( cat( "Syntax error: called 'TRY' statement twice (line ", line, ")" ) );
>>>>>>> e96cdb20
                try_block = TRY;
                action_block = NO_ACTION;
                end_block = NO_END;
                break;

            case Step::Type::type_catch:
                if ( TRY != try_block )
<<<<<<< HEAD
                    throw Error( gul14::cat( "Syntax error: 'CATCH' without 'TRY' (line ",
                    line, ")" ) );
                else if ( NO_ACTION == action_block )
                    throw Error( gul14::cat( "Syntax error: try-catch block without "
                    "'ACTION' (previous line ", line-1, ")" ) );
=======
                    throw Error( cat( "Syntax error: 'CATCH' without 'TRY' (line ", line, ")" ) );
                else if ( NO_ACTION == action_block )
                    throw Error( cat( "Syntax error: try-catch block without 'ACTION' (previous line ", line-1, ")" ) );
>>>>>>> e96cdb20
                try_block = CATCH;
                action_block = NO_ACTION;
                end_block = NO_END;
                break;

            // if block ...
            case Step::Type::type_if: // type_elif is not counted
                if ( IF == if_block )
<<<<<<< HEAD
                    throw Error( gul14::cat( "Syntax error: called 'IF' statement twice"
                    " (line ", line, ")" ) );
=======
                    throw Error( cat( "Syntax error: called 'IF' statement twice (line ", line, ")" ) );
>>>>>>> e96cdb20
                if_block = IF;
                action_block = NO_ACTION;
                end_block = NO_END;
                break;

            case Step::Type::type_elseif:
                if ( IF != if_block && ELSE_IF != if_block )
<<<<<<< HEAD
                    throw Error( gul14::cat( "Syntax error: 'ELSE IF' without 'IF' (line "
                    , line, ")" ) );
                else if ( NO_ACTION == action_block && NO_TRY == try_block 
                && NO_WHILE == while_block )
                {
                    if ( NO_ACTION == action_block )
                        throw Error( gul14::cat( "Syntax error: 'IF' block without "
                        "'ACTION' (previous line ", line-1, ")" ) );
                    else if ( NO_TRY == try_block )
                        throw Error( gul14::cat( "Syntax error: 'IF' block without "
                        "'TRY' (previous line ", line-1, ")" ) );
                    else
                        throw Error( gul14::cat( "Syntax error: 'IF' block without "
                        "'WHILE' (previous line ", line-1, ")" ) );
=======
                    throw Error( cat( "Syntax error: 'ELSE IF' without 'IF' (line ", line, ")" ) );
                else if ( NO_ACTION == action_block && NO_TRY == try_block && NO_WHILE == while_block )
                {
                    if ( NO_ACTION == action_block )
                        throw Error( cat( "Syntax error: 'IF' block without 'ACTION' (previous line ", line-1, ")" ) );
                    else if ( NO_TRY == try_block )
                        throw Error( cat( "Syntax error: 'IF' block without 'TRY' (previous line ", line-1, ")" ) );
                    else
                        throw Error( cat( "Syntax error: 'IF' block without 'WHILE' (previous line ", line-1, ")" ) );
>>>>>>> e96cdb20
                }
                if_block = ELSE_IF;
                action_block = NO_ACTION;
                end_block = NO_END;
                break;

            case Step::Type::type_else:
                if ( IF != if_block && ELSE_IF != if_block )
<<<<<<< HEAD
                    throw Error( gul14::cat( "Syntax error: 'ELSE' without 'IF' or "
                    "'ELSE IF' (line ", line, ")" ) );
                else if ( NO_ACTION == action_block )
                    throw Error( gul14::cat( "Syntax error: 'IF' or 'ELSE IF' clause"
                    " without 'ACTION' (previous line ", line-1, ")" ) );
=======
                    throw Error( cat( "Syntax error: 'ELSE' without 'IF' or 'ELSE IF' (line ", line, ")" ) );
                else if ( NO_ACTION == action_block )
                    throw Error( cat( "Syntax error: 'IF' or 'ELSE IF' clause without 'ACTION' (previous line ", line-1, ")" ) );
>>>>>>> e96cdb20
                if_block = ELSE;
                action_block = NO_ACTION;
                end_block = NO_END;
                break;

            // while block ...
            case Step::Type::type_while:
                if ( WHILE == while_block )
<<<<<<< HEAD
                    throw Error( gul14::cat( "Syntax error: called 'WHILE' statement"
                    " twice (line ", line, ")" ) );
=======
                    throw Error( cat( "Syntax error: called 'WHILE' statement twice (line ", line, ")" ) );
>>>>>>> e96cdb20
                while_block = WHILE;
                action_block = NO_ACTION;
                end_block = NO_END;
                break;

            // action block ...
            case Step::Type::type_action:
                action_block = ACTION;
                end_block = NO_END;
                break;

            // end block ...
            case Step::Type::type_end:
                end_block = END;
                // order is important

                // check if none of the initial control element is set ...
                if ( NO_TRY == try_block && NO_IF == if_block && NO_WHILE == while_block )
<<<<<<< HEAD
                    throw Error( gul14::cat( "Syntax error: single 'END' block without"
                    " initiale 'IF'/'TRY/'WHILE' (line ", line, ")" ) );
=======
                    throw Error( cat( "Syntax error: single 'END' block without initiale 'IF'/'TRY/'WHILE' (line ", line, ")" ) );
>>>>>>> e96cdb20

                // try ...
                if ( NO_TRY != try_block ) // 'try' clause
                {
                    if ( TRY == try_block && NO_ACTION == action_block )
<<<<<<< HEAD
                        throw Error( gul14::cat( "Syntax error: missing 'ACTION' in"
                        " try-catch block (line ", line, ")" ) );
                    else if ( TRY == try_block ) // 'try' without 'catch'
                        throw Error( gul14::cat( "Syntax error: missing 'CATCH' in"
                        " try-catch block (line ", line, ")" ) );
=======
                        throw Error( cat( "Syntax error: missing 'ACTION' in try-catch block (line ", line, ")" ) );
                    else if ( TRY == try_block ) // 'try' without 'catch'
                        throw Error( cat( "Syntax error: missing 'CATCH' in try-catch block (line ", line, ")" ) );
>>>>>>> e96cdb20
                    else
                        try_block = NO_TRY;
                }

                // if ...
                else if ( NO_IF != if_block )
                {
                    if ( WHILE != while_block && NO_ACTION == action_block )
<<<<<<< HEAD
                        throw Error( gul14::cat( "Syntax error: missing 'ACTION' in"
                        " if-then clause (line ", line , ")" ) );
=======
                        throw Error( cat( "Syntax error: missing 'ACTION' in if-then clause (line ", line , ")" ) );
>>>>>>> e96cdb20
                    if_block = NO_IF;
                }

                // while ...
                else if ( NO_WHILE != while_block )
                {
                    // Remove? Because it can also be a while-end loop without any action!
                    if ( NO_ACTION == action_block )
<<<<<<< HEAD
                        throw Error( gul14::cat( "Syntax error: missing 'ACTION' in while"
                        " block (line ", line , ")" ) );
=======
                        throw Error( cat( "Syntax error: missing 'ACTION' in while block (line ", line , ")" ) );
>>>>>>> e96cdb20
                    while_block = NO_WHILE;
                }

                break;
        }
        ++line;
    }

    if ( !this->steps_.empty() && !( ACTION == action_block || END == end_block ) )
<<<<<<< HEAD
        throw Error( gul14::cat( "Syntax error: missing 'ACTION' or 'END' (line ", line,
        ")" ) );
=======
        throw Error( cat( "Syntax error: missing 'ACTION' or 'END' (line ", line, ")" ) );
}

void Sequence::check_label(gul14::string_view label)
{
    if (label.empty())
        throw Error("Sequence label may not be empty");

    if (label.size() > max_label_length)
    {
        throw Error(cat("Label \"", label, "\" is too long (>", max_label_length,
                        " characters)"));
    }
>>>>>>> e96cdb20
}

void Sequence::execute( Context& context )
{
    check_correctness_of_steps();
    for( auto step: this->steps_ )
        execute_step( step, context );
}

void Sequence::indent() noexcept
{
    short level = 0;

    indentation_error_.clear();

    for (Step& step : steps_)
    {
        short step_level;

        switch (step.get_type())
        {
            case Step::type_action:
                step_level = level;
                break;
            case Step::type_if:
            case Step::type_try:
            case Step::type_while:
                step_level = level;
                ++level;
                break;
            case Step::type_catch:
            case Step::type_else:
            case Step::type_elseif:
                step_level = level - 1;
                break;
            case Step::type_end:
                step_level = level - 1;
                --level;
                break;
        };

        if (step_level < 0)
        {
            step_level = 0;

            if (indentation_error_.empty())
                indentation_error_ = "Steps are not nested correctly";
        }

        step.set_indentation_level(step_level); // cannot throw because we check step_level

        if (level < 0)
        {
            level = 0;
            if (indentation_error_.empty())
            {
                indentation_error_ = "Steps are not nested correctly (every END must "
                    "correspond to one IF, TRY, or WHILE)";
            }
        }
        else if (level > Step::max_indentation_level)
        {
            level = Step::max_indentation_level;
            if (indentation_error_.empty())
            {
                indentation_error_ = cat("Steps are nested too deeply (max. level: ",
                                         Step::max_indentation_level, ')');
            }
        }
    }

    if (level != 0)
    {
        if (indentation_error_.empty())
        {
            indentation_error_ = "Steps are not nested correctly (there must be one END "
                "for each IF, TRY, WHILE)";
        }
    }
}

} // namespace task<|MERGE_RESOLUTION|>--- conflicted
+++ resolved
@@ -30,11 +30,7 @@
 namespace task
 {
 
-<<<<<<< HEAD
-void Sequence::check_correctness_of_steps()
-=======
 Sequence::Sequence(gul14::string_view label)
->>>>>>> e96cdb20
 {
     check_label(label);
     label_ = std::string{ label };
@@ -60,12 +56,10 @@
             // try block ...
             case Step::Type::type_try:
                 if ( TRY == try_block )
-<<<<<<< HEAD
-                    throw Error( gul14::cat( "Syntax error: called 'TRY' statement twice"
-                    " (line ", line, ")" ) );
-=======
-                    throw Error( cat( "Syntax error: called 'TRY' statement twice (line ", line, ")" ) );
->>>>>>> e96cdb20
+                {
+                    throw Error( cat( "Syntax error: called 'TRY' statement twice (line ",
+                                      line, ")" ) );
+                }
                 try_block = TRY;
                 action_block = NO_ACTION;
                 end_block = NO_END;
@@ -73,17 +67,15 @@
 
             case Step::Type::type_catch:
                 if ( TRY != try_block )
-<<<<<<< HEAD
-                    throw Error( gul14::cat( "Syntax error: 'CATCH' without 'TRY' (line ",
-                    line, ")" ) );
+                {
+                    throw Error( cat( "Syntax error: 'CATCH' without 'TRY' (line ", line,
+                                      ")" ) );
+                }
                 else if ( NO_ACTION == action_block )
-                    throw Error( gul14::cat( "Syntax error: try-catch block without "
-                    "'ACTION' (previous line ", line-1, ")" ) );
-=======
-                    throw Error( cat( "Syntax error: 'CATCH' without 'TRY' (line ", line, ")" ) );
-                else if ( NO_ACTION == action_block )
-                    throw Error( cat( "Syntax error: try-catch block without 'ACTION' (previous line ", line-1, ")" ) );
->>>>>>> e96cdb20
+                {
+                    throw Error( cat( "Syntax error: try-catch block without 'ACTION' "
+                                      "(previous line ", line-1, ")" ) );
+                }
                 try_block = CATCH;
                 action_block = NO_ACTION;
                 end_block = NO_END;
@@ -92,12 +84,10 @@
             // if block ...
             case Step::Type::type_if: // type_elif is not counted
                 if ( IF == if_block )
-<<<<<<< HEAD
-                    throw Error( gul14::cat( "Syntax error: called 'IF' statement twice"
-                    " (line ", line, ")" ) );
-=======
-                    throw Error( cat( "Syntax error: called 'IF' statement twice (line ", line, ")" ) );
->>>>>>> e96cdb20
+                {
+                    throw Error( cat( "Syntax error: called 'IF' statement twice (line ",
+                                     line, ")" ) );
+                }
                 if_block = IF;
                 action_block = NO_ACTION;
                 end_block = NO_END;
@@ -105,32 +95,28 @@
 
             case Step::Type::type_elseif:
                 if ( IF != if_block && ELSE_IF != if_block )
-<<<<<<< HEAD
-                    throw Error( gul14::cat( "Syntax error: 'ELSE IF' without 'IF' (line "
-                    , line, ")" ) );
-                else if ( NO_ACTION == action_block && NO_TRY == try_block 
-                && NO_WHILE == while_block )
+                {
+                    throw Error( cat( "Syntax error: 'ELSE IF' without 'IF' (line ", line,
+                                      ")" ) );
+                }
+                else if ( NO_ACTION == action_block && NO_TRY == try_block
+                          && NO_WHILE == while_block )
                 {
                     if ( NO_ACTION == action_block )
-                        throw Error( gul14::cat( "Syntax error: 'IF' block without "
-                        "'ACTION' (previous line ", line-1, ")" ) );
+                    {
+                        throw Error( cat( "Syntax error: 'IF' block without 'ACTION' "
+                                          "(previous line ", line-1, ")" ) );
+                    }
                     else if ( NO_TRY == try_block )
-                        throw Error( gul14::cat( "Syntax error: 'IF' block without "
-                        "'TRY' (previous line ", line-1, ")" ) );
+                    {
+                        throw Error( cat( "Syntax error: 'IF' block without 'TRY' "
+                                          "(previous line ", line-1, ")" ) );
+                    }
                     else
-                        throw Error( gul14::cat( "Syntax error: 'IF' block without "
-                        "'WHILE' (previous line ", line-1, ")" ) );
-=======
-                    throw Error( cat( "Syntax error: 'ELSE IF' without 'IF' (line ", line, ")" ) );
-                else if ( NO_ACTION == action_block && NO_TRY == try_block && NO_WHILE == while_block )
-                {
-                    if ( NO_ACTION == action_block )
-                        throw Error( cat( "Syntax error: 'IF' block without 'ACTION' (previous line ", line-1, ")" ) );
-                    else if ( NO_TRY == try_block )
-                        throw Error( cat( "Syntax error: 'IF' block without 'TRY' (previous line ", line-1, ")" ) );
-                    else
-                        throw Error( cat( "Syntax error: 'IF' block without 'WHILE' (previous line ", line-1, ")" ) );
->>>>>>> e96cdb20
+                    {
+                        throw Error( cat( "Syntax error: 'IF' block without 'WHILE' "
+                                          "(previous line ", line-1, ")" ) );
+                    }
                 }
                 if_block = ELSE_IF;
                 action_block = NO_ACTION;
@@ -139,17 +125,15 @@
 
             case Step::Type::type_else:
                 if ( IF != if_block && ELSE_IF != if_block )
-<<<<<<< HEAD
-                    throw Error( gul14::cat( "Syntax error: 'ELSE' without 'IF' or "
-                    "'ELSE IF' (line ", line, ")" ) );
+                {
+                    throw Error( cat( "Syntax error: 'ELSE' without 'IF' or "
+                                      "'ELSE IF' (line ", line, ")" ) );
+                }
                 else if ( NO_ACTION == action_block )
-                    throw Error( gul14::cat( "Syntax error: 'IF' or 'ELSE IF' clause"
-                    " without 'ACTION' (previous line ", line-1, ")" ) );
-=======
-                    throw Error( cat( "Syntax error: 'ELSE' without 'IF' or 'ELSE IF' (line ", line, ")" ) );
-                else if ( NO_ACTION == action_block )
-                    throw Error( cat( "Syntax error: 'IF' or 'ELSE IF' clause without 'ACTION' (previous line ", line-1, ")" ) );
->>>>>>> e96cdb20
+                {
+                    throw Error( cat( "Syntax error: 'IF' or 'ELSE IF' clause without "
+                                      "'ACTION' (previous line ", line-1, ")" ) );
+                }
                 if_block = ELSE;
                 action_block = NO_ACTION;
                 end_block = NO_END;
@@ -158,12 +142,10 @@
             // while block ...
             case Step::Type::type_while:
                 if ( WHILE == while_block )
-<<<<<<< HEAD
-                    throw Error( gul14::cat( "Syntax error: called 'WHILE' statement"
-                    " twice (line ", line, ")" ) );
-=======
-                    throw Error( cat( "Syntax error: called 'WHILE' statement twice (line ", line, ")" ) );
->>>>>>> e96cdb20
+                {
+                    throw Error( cat( "Syntax error: called 'WHILE' statement twice "
+                                      "(line ", line, ")" ) );
+                }
                 while_block = WHILE;
                 action_block = NO_ACTION;
                 end_block = NO_END;
@@ -182,42 +164,38 @@
 
                 // check if none of the initial control element is set ...
                 if ( NO_TRY == try_block && NO_IF == if_block && NO_WHILE == while_block )
-<<<<<<< HEAD
-                    throw Error( gul14::cat( "Syntax error: single 'END' block without"
-                    " initiale 'IF'/'TRY/'WHILE' (line ", line, ")" ) );
-=======
-                    throw Error( cat( "Syntax error: single 'END' block without initiale 'IF'/'TRY/'WHILE' (line ", line, ")" ) );
->>>>>>> e96cdb20
+                {
+                    throw Error( cat( "Syntax error: single 'END' block without"
+                                      " initial 'IF'/'TRY/'WHILE' (line ", line, ")" ) );
+                }
 
                 // try ...
                 if ( NO_TRY != try_block ) // 'try' clause
                 {
                     if ( TRY == try_block && NO_ACTION == action_block )
-<<<<<<< HEAD
-                        throw Error( gul14::cat( "Syntax error: missing 'ACTION' in"
-                        " try-catch block (line ", line, ")" ) );
+                    {
+                        throw Error( cat( "Syntax error: missing 'ACTION' in try-catch "
+                                          "block (line ", line, ")" ) );
+                    }
                     else if ( TRY == try_block ) // 'try' without 'catch'
-                        throw Error( gul14::cat( "Syntax error: missing 'CATCH' in"
-                        " try-catch block (line ", line, ")" ) );
-=======
-                        throw Error( cat( "Syntax error: missing 'ACTION' in try-catch block (line ", line, ")" ) );
-                    else if ( TRY == try_block ) // 'try' without 'catch'
-                        throw Error( cat( "Syntax error: missing 'CATCH' in try-catch block (line ", line, ")" ) );
->>>>>>> e96cdb20
+                    {
+                        throw Error( cat( "Syntax error: missing 'CATCH' in try-catch "
+                                          "block (line ", line, ")" ) );
+                    }
                     else
+                    {
                         try_block = NO_TRY;
+                    }
                 }
 
                 // if ...
                 else if ( NO_IF != if_block )
                 {
                     if ( WHILE != while_block && NO_ACTION == action_block )
-<<<<<<< HEAD
-                        throw Error( gul14::cat( "Syntax error: missing 'ACTION' in"
-                        " if-then clause (line ", line , ")" ) );
-=======
-                        throw Error( cat( "Syntax error: missing 'ACTION' in if-then clause (line ", line , ")" ) );
->>>>>>> e96cdb20
+                    {
+                        throw Error( cat( "Syntax error: missing 'ACTION' in"
+                                          " if-then clause (line ", line , ")" ) );
+                    }
                     if_block = NO_IF;
                 }
 
@@ -226,12 +204,10 @@
                 {
                     // Remove? Because it can also be a while-end loop without any action!
                     if ( NO_ACTION == action_block )
-<<<<<<< HEAD
-                        throw Error( gul14::cat( "Syntax error: missing 'ACTION' in while"
-                        " block (line ", line , ")" ) );
-=======
-                        throw Error( cat( "Syntax error: missing 'ACTION' in while block (line ", line , ")" ) );
->>>>>>> e96cdb20
+                    {
+                        throw Error( cat( "Syntax error: missing 'ACTION' in while block"
+                                          " (line ", line , ")" ) );
+                    }
                     while_block = NO_WHILE;
                 }
 
@@ -241,10 +217,6 @@
     }
 
     if ( !this->steps_.empty() && !( ACTION == action_block || END == end_block ) )
-<<<<<<< HEAD
-        throw Error( gul14::cat( "Syntax error: missing 'ACTION' or 'END' (line ", line,
-        ")" ) );
-=======
         throw Error( cat( "Syntax error: missing 'ACTION' or 'END' (line ", line, ")" ) );
 }
 
@@ -258,7 +230,6 @@
         throw Error(cat("Label \"", label, "\" is too long (>", max_label_length,
                         " characters)"));
     }
->>>>>>> e96cdb20
 }
 
 void Sequence::execute( Context& context )
