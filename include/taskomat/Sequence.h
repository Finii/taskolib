--- conflicted
+++ resolved
@@ -55,19 +55,7 @@
      *
      * The label should describe the function of the sequence clearly and concisely.
      *
-<<<<<<< HEAD
-     * \param label [IN] descriptive and clear name.
-     */
-    explicit Sequence( const std::string& label = "[anonymous]" ): label_{ 
-        label } { check_label( label_ ); }
-    explicit Sequence( std::string&& label = "[anonymous]" ): label_{ 
-        std::move( label ) } { check_label( label_ ); }
-
-    /**
-     * @brief Get the descriptive name.
-=======
      * \param label [IN] descriptive and clear label.
->>>>>>> e96cdb20
      *
      * \exception Error is thrown if the label is empty or if its length exceeds
      *            max_label_length characters.
@@ -97,12 +85,9 @@
      * If one of those is false an task::Error exception is thrown.
      */
     void check_correctness_of_steps();
-<<<<<<< HEAD
-=======
 
     /// Determine whether the sequence contains no steps.
     bool empty() const noexcept { return steps_.empty(); }
->>>>>>> e96cdb20
 
     /**
      * @brief Execute the sequence under context \a Context with required variables.
@@ -156,12 +141,6 @@
     /// Check that the given description is valid. If not then throw a task::Error.
     void check_label(gul14::string_view label);
 
-<<<<<<< HEAD
-        if ( label.size() > 64 )
-            throw Error( gul14::cat( "Descriptive string \"", label, "\" is too long (>64"
-            " characters)" ) );
-    }
-=======
     /**
      * Assign indentation levels to all steps according to their logical nesting.
      *
@@ -170,7 +149,6 @@
      * nesting is correct and complete, indentation_error_ is set to an empty string.
      */
     void indent() noexcept;
->>>>>>> e96cdb20
 };
 
 } // namespace task
